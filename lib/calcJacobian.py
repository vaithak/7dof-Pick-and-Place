import numpy as np
from lib.calculateFK import FK
from lib.calculateFKJac import FK_Jac

def calcJacobian(q_in):
    """
    Calculate the full Jacobian of the end effector in a given configuration
    :param q_in: 1 x 7 configuration vector (of joint angles) [q1,q2,q3,q4,q5,q6,q7]
    :return: J - 6 x 7 matrix representing the Jacobian, where the first three
    rows correspond to the linear velocity and the last three rows correspond to
    the angular velocity, expressed in world frame coordinates
    """

    J = np.zeros((6, 7))

    ## STUDENT CODE GOES HERE
    q_in = q_in.squeeze()

    fk = FK()
    joint_positions, T0e = fk.forward(q_in)
    axis_of_rotation = fk.get_axis_of_rotation(q_in)

    # Last three rows are angular velocity, can be computed from axis of rotation
    J[3:6, :] = axis_of_rotation

    # For each joint, linear velocity is cross product of axis of rotation, with (o_n - o_i)
    for i in range(7):
        J[0:3, i] = np.cross(axis_of_rotation[:,i], joint_positions[-1] - joint_positions[i])

    return J

def calcJacobianExpanded(q_in):
    """
    Calculate the linear velocty Jacobian for all joints + 2 virtual joints.
    :param q_in: 1 x 7 configuration vector (of joint angles) [q1,q2,q3,q4,q5,q6,q7]
    :return J - 10 x 3 x 9 matrix representinng all the linear velocity Jacobians.
    """

    J = np.zeros((10, 3, 9))

    ## STUDENT CODE GOES HERE
    q_in = q_in.squeeze()

    fk_jac = FK_Jac()
    joint_positions, T0e = fk_jac.forward_expanded(q_in)
    axis_of_rotation = fk_jac.get_axis_of_rotation(q_in)

    for i in range(10):
        # Calculate the linear velocity Jacobian for ith joint
        # The ith joint will only be affected by the joints before it
        for j in range(i):
            J[i, :, j] = np.cross(axis_of_rotation[:,j], joint_positions[i] - joint_positions[j])

    return J

if __name__ == '__main__':
    q= np.array([0, 0, 0, -np.pi/2, 0, np.pi/2, np.pi/4])
    # print(np.round(calcJacobian(q),3))
<<<<<<< HEAD
    print(np.round(calcJacobianExpanded(q),3))
=======
    print(np.round(calcJacobianExpanded(q),3))
>>>>>>> 47fdda13
<|MERGE_RESOLUTION|>--- conflicted
+++ resolved
@@ -55,9 +55,5 @@
 
 if __name__ == '__main__':
     q= np.array([0, 0, 0, -np.pi/2, 0, np.pi/2, np.pi/4])
-    # print(np.round(calcJacobian(q),3))
-<<<<<<< HEAD
-    print(np.round(calcJacobianExpanded(q),3))
-=======
-    print(np.round(calcJacobianExpanded(q),3))
->>>>>>> 47fdda13
+    print(np.round(calcJacobian(q),3))
+    print(np.round(calcJacobianExpanded(q),3))